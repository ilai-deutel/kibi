--- conflicted
+++ resolved
@@ -269,7 +269,6 @@
       ]
     },
     {
-<<<<<<< HEAD
       "login": "razvanrus2003",
       "name": "Razvan Rus",
       "avatar_url": "https://avatars.githubusercontent.com/u/69893593?v=4",
@@ -277,7 +276,8 @@
       "contributions": [
         "code"
       ]
-=======
+    },
+    {
       "login": "Jan9103",
       "name": "Jan9103",
       "avatar_url": "https://avatars.githubusercontent.com/u/55753387?v=4",
@@ -313,7 +313,6 @@
       "contributions": [
         "test"
       ]
->>>>>>> 9bcf314f
     }
   ],
   "commitType": "docs"
