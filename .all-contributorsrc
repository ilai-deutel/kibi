--- conflicted
+++ resolved
@@ -269,40 +269,40 @@
       ]
     },
     {
-<<<<<<< HEAD
+      "login": "Jan9103",
+      "name": "Jan9103",
+      "avatar_url": "https://avatars.githubusercontent.com/u/55753387?v=4",
+      "profile": "https://github.com/Jan9103",
+      "contributions": [
+        "code"
+      ]
+    },
+    {
+      "login": "joshka",
+      "name": "Josh McKinney",
+      "avatar_url": "https://avatars.githubusercontent.com/u/381361?v=4",
+      "profile": "http://joshka.net",
+      "contributions": [
+        "infra",
+        "code"
+      ]
+    },
+    {
+      "login": "zamazan4ik",
+      "name": "Alexander Zaitsev",
+      "avatar_url": "https://avatars.githubusercontent.com/u/7355383?v=4",
+      "profile": "https://zamazan4ik.github.io",
+      "contributions": [
+        "infra"
+      ]
+    },
+    {
       "login": "BanuAdrian",
       "name": "Adrian Banu",
       "avatar_url": "https://avatars.githubusercontent.com/u/66678108?v=4",
       "profile": "https://github.com/BanuAdrian",
       "contributions": [
         "test"
-=======
-      "login": "Jan9103",
-      "name": "Jan9103",
-      "avatar_url": "https://avatars.githubusercontent.com/u/55753387?v=4",
-      "profile": "https://github.com/Jan9103",
-      "contributions": [
-        "code"
-      ]
-    },
-    {
-      "login": "joshka",
-      "name": "Josh McKinney",
-      "avatar_url": "https://avatars.githubusercontent.com/u/381361?v=4",
-      "profile": "http://joshka.net",
-      "contributions": [
-        "infra",
-        "code"
-      ]
-    },
-    {
-      "login": "zamazan4ik",
-      "name": "Alexander Zaitsev",
-      "avatar_url": "https://avatars.githubusercontent.com/u/7355383?v=4",
-      "profile": "https://zamazan4ik.github.io",
-      "contributions": [
-        "infra"
->>>>>>> 9f0cf2c0
       ]
     }
   ],
