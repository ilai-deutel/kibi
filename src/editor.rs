--- conflicted
+++ resolved
@@ -615,14 +615,9 @@
             // attributes.
             (self.rx() - self.cursor.coff + 1 + self.ln_pad, self.cursor.y - self.cursor.roff + 1)
         } else {
-<<<<<<< HEAD
-            // If in prompt mode, position the cursor on the prompt line at the end of the line.
-            (self.status_msg.as_ref().map_or(0, |s| dsp_width(&s.msg)), self.screen_rows + 2)
-=======
             // If in prompt mode, position the cursor on the prompt line at the end of the
             // line.
-            (self.status_msg.as_ref().map_or(0, |sm| sm.msg.len() + 1), self.screen_rows + 2)
->>>>>>> fa5b32a3
+            (self.status_msg.as_ref().map_or(0, |s| dsp_width(&s.msg)), self.screen_rows + 2)
         };
         // Finally, print `buffer` and move the cursor
         print!("{buffer}\x1b[{cursor_y};{cursor_x}H{SHOW_CURSOR}");
