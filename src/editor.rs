#![allow(clippy::wildcard_imports)]

use std::fmt::{Display, Write as _};
use std::io::{self, BufRead, BufReader, ErrorKind, Read, Seek, Write};
use std::iter::{self, repeat, successors};
use std::{fs::File, path::Path, process::Command, thread, time::Instant};

use crate::row::{HlState, Row};
use crate::{ansi_escape::*, syntax::Conf as SyntaxConf, sys, terminal, Config, Error};

const fn ctrl_key(key: u8) -> u8 { key & 0x1f }
const EXIT: u8 = ctrl_key(b'Q');
const DELETE_BIS: u8 = ctrl_key(b'H');
const REFRESH_SCREEN: u8 = ctrl_key(b'L');
const SAVE: u8 = ctrl_key(b'S');
const FIND: u8 = ctrl_key(b'F');
const GOTO: u8 = ctrl_key(b'G');
const CUT: u8 = ctrl_key(b'X');
const COPY: u8 = ctrl_key(b'C');
const PASTE: u8 = ctrl_key(b'V');
const DUPLICATE: u8 = ctrl_key(b'D');
const EXECUTE: u8 = ctrl_key(b'E');
const REMOVE_LINE: u8 = ctrl_key(b'R');
const BACKSPACE: u8 = 127;

const HELP_MESSAGE: &str =
    "^S save | ^Q quit | ^F find | ^G go to | ^D duplicate | ^E execute | ^C copy | ^X cut | ^V paste";

/// `set_status!` sets a formatted status message for the editor.
/// Example usage: `set_status!(editor, "{} written to {}", file_size, file_name)`
macro_rules! set_status {
    ($editor:expr, $($arg:expr),*) => ($editor.status_msg = Some(StatusMessage::new(format!($($arg),*))))
}

/// Enum of input keys
enum Key {
    Arrow(AKey),
    CtrlArrow(AKey),
    Page(PageKey),
    Home,
    End,
    Delete,
    Escape,
    Char(u8),
}

/// Enum of arrow keys
enum AKey {
    Left,
    Right,
    Up,
    Down,
}

/// Enum of page keys
enum PageKey {
    Up,
    Down,
}

/// Describes the cursor position and the screen offset
#[derive(Default, Clone)]
struct CursorState {
    /// x position (indexing the characters, not the columns)
    x: usize,
    /// y position (row number, 0-indexed)
    y: usize,
    /// Row offset
    roff: usize,
    /// Column offset
    coff: usize,
}

impl CursorState {
    fn move_to_next_line(&mut self) {
        self.y += 1;
        self.x = 0;
    }

    /// Scroll the terminal window vertically and horizontally (i.e. adjusting the row offset and
    /// the column offset) so that the cursor can be shown.
    fn scroll(&mut self, rx: usize, screen_rows: usize, screen_cols: usize) {
        self.roff = self.roff.clamp(self.y.saturating_sub(screen_rows.saturating_sub(1)), self.y);
        self.coff = self.coff.clamp(rx.saturating_sub(screen_cols.saturating_sub(1)), rx);
    }
}

/// The `Editor` struct, contains the state and configuration of the text editor.
#[derive(Default)]
pub struct Editor {
    /// If not `None`, the current prompt mode (Save, Find, GoTo). If `None`, we are in regular
    /// edition mode.
    prompt_mode: Option<PromptMode>,
    /// The current state of the cursor.
    cursor: CursorState,
    /// The padding size used on the left for line numbering.
    ln_pad: usize,
    /// The width of the current window. Will be updated when the window is resized.
    window_width: usize,
    /// The number of rows that can be used for the editor, excluding the status bar and the message
    /// bar
    screen_rows: usize,
    /// The number of columns that can be used for the editor, excluding the part used for line numbers
    screen_cols: usize,
    /// The collection of rows, including the content and the syntax highlighting information.
    rows: Vec<Row>,
    /// Whether the document has been modified since it was open.
    dirty: bool,
    /// The configuration for the editor.
    config: Config,
    /// The number of warnings remaining before we can quit without saving. Defaults to
    /// `config.quit_times`, then decreases to 0.
    quit_times: usize,
    /// The file name. If None, the user will be prompted for a file name the first time they try to
    /// save.
    // TODO: It may be better to store a PathBuf instead
    file_name: Option<String>,
    /// The current status message being shown.
    status_msg: Option<StatusMessage>,
    /// The syntax configuration corresponding to the current file's extension.
    syntax: SyntaxConf,
    /// The number of bytes contained in `rows`. This excludes new lines.
    n_bytes: u64,
    /// The original terminal mode. It will be restored when the `Editor` instance is dropped.
    orig_term_mode: Option<sys::TermMode>,
    /// The copied buffer of a row
    copied_row: Vec<u8>,
}

/// Describes a status message, shown at the bottom at the screen.
struct StatusMessage {
    /// The message to display.
    msg: String,
    /// The `Instant` the status message was first displayed.
    time: Instant,
}

impl StatusMessage {
    /// Create a new status message and set time to the current date/time.
    fn new(msg: String) -> Self { Self { msg, time: Instant::now() } }
}

/// Pretty-format a size in bytes.
fn format_size(n: u64) -> String {
    if n < 1024 {
        return format!("{n}B");
    }
    // i is the largest value such that 1024 ^ i < n
    // To find i we compute the smallest b such that n <= 1024 ^ b and subtract 1 from it
    let i = (64 - n.leading_zeros() + 9) / 10 - 1;
    // Compute the size with two decimal places (rounded down) as the last two digits of q
    // This avoid float formatting reducing the binary size
    let q = 100 * n / (1024 << ((i - 1) * 10));
    format!("{}.{:02}{}B", q / 100, q % 100, b" kMGTPEZ"[i as usize] as char)
}

/// `slice_find` returns the index of `needle` in slice `s` if `needle` is a subslice of `s`,
/// otherwise returns `None`.
fn slice_find<T: PartialEq>(s: &[T], needle: &[T]) -> Option<usize> {
    (0..(s.len() + 1).saturating_sub(needle.len())).find(|&i| s[i..].starts_with(needle))
}

impl Editor {
    /// Initialize the text editor.
    ///
    /// # Errors
    ///
    /// Will return `Err` if an error occurs when enabling termios raw mode, creating the signal hook
    /// or when obtaining the terminal window size.
    #[allow(clippy::field_reassign_with_default)] // False positive : https://github.com/rust-lang/rust-clippy/issues/6312
    pub fn new(config: Config) -> Result<Self, Error> {
        sys::register_winsize_change_signal_handler()?;
        let mut editor = Self::default();
        (editor.quit_times, editor.config) = (config.quit_times, config);

        // Enable raw mode and store the original (non-raw) terminal mode.
        editor.orig_term_mode = Some(sys::enable_raw_mode()?);
        editor.update_window_size()?;

        set_status!(editor, "{}", HELP_MESSAGE);

        Ok(editor)
    }

    /// Return the current row if the cursor points to an existing row, `None` otherwise.
    fn current_row(&self) -> Option<&Row> { self.rows.get(self.cursor.y) }

    /// Return the position of the cursor, in terms of rendered characters (as opposed to
    /// `self.cursor.x`, which is the position of the cursor in terms of bytes).
    fn rx(&self) -> usize { self.current_row().map_or(0, |r| r.cx2rx[self.cursor.x]) }

    /// Move the cursor following an arrow key (← → ↑ ↓).
    fn move_cursor(&mut self, key: &AKey) {
        match (key, self.current_row()) {
            (AKey::Left, Some(row)) if self.cursor.x > 0 =>
                self.cursor.x -= row.get_char_size(row.cx2rx[self.cursor.x] - 1),
            (AKey::Left, _) if self.cursor.y > 0 => {
                // ← at the beginning of the line: move to the end of the previous line. The x
                // position will be adjusted after this `match` to accommodate the current row
                // length, so we can just set here to the maximum possible value here.
                self.cursor.y -= 1;
                self.cursor.x = usize::MAX;
            }
            (AKey::Right, Some(row)) if self.cursor.x < row.chars.len() =>
                self.cursor.x += row.get_char_size(row.cx2rx[self.cursor.x]),
            (AKey::Right, Some(_)) => self.cursor.move_to_next_line(),
            // TODO: For Up and Down, move self.cursor.x to be consistent with tabs and UTF-8
            //  characters, i.e. according to rx
            (AKey::Up, _) if self.cursor.y > 0 => self.cursor.y -= 1,
            (AKey::Down, Some(_)) => self.cursor.y += 1,
            _ => (),
        }
        self.update_cursor_x_position();
    }

    /// Update the cursor x position. If the cursor y position has changed, the current position
    /// might be illegal (x is further right than the last character of the row). If that is the
    /// case, clamp `self.cursor.x`.
    fn update_cursor_x_position(&mut self) {
        self.cursor.x = self.cursor.x.min(self.current_row().map_or(0, |row| row.chars.len()));
    }

    /// Run a loop to obtain the key that was pressed. At each iteration of the loop (until a key is
    /// pressed), we listen to the `ws_changed` channel to check if a window size change signal has
    /// been received. When bytes are received, we match to a corresponding `Key`. In particular,
    /// we handle ANSI escape codes to return `Key::Delete`, `Key::Home` etc.
    fn loop_until_keypress(&mut self) -> Result<Key, Error> {
        loop {
            // Handle window size if a signal has be received
            if sys::has_window_size_changed() {
                self.update_window_size()?;
                self.refresh_screen()?;
            }
            let mut bytes = sys::stdin()?.bytes();
            // Match on the next byte received or, if the first byte is <ESC> ('\x1b'), on the next
            // few bytes.
            match bytes.next().transpose()? {
                Some(b'\x1b') => {
                    return Ok(match bytes.next().transpose()? {
                        Some(b @ (b'[' | b'O')) => match (b, bytes.next().transpose()?) {
                            (b'[', Some(b'A')) => Key::Arrow(AKey::Up),
                            (b'[', Some(b'B')) => Key::Arrow(AKey::Down),
                            (b'[', Some(b'C')) => Key::Arrow(AKey::Right),
                            (b'[', Some(b'D')) => Key::Arrow(AKey::Left),
                            (b'[' | b'O', Some(b'H')) => Key::Home,
                            (b'[' | b'O', Some(b'F')) => Key::End,
                            (b'[', mut c @ Some(b'0'..=b'8')) => {
                                let mut d = bytes.next().transpose()?;
                                if let (Some(b'1'), Some(b';')) = (c, d) {
                                    // 1 is the default modifier value. Therefore, <ESC>[1;5C is
                                    // equivalent to <ESC>[5C, etc.
                                    c = bytes.next().transpose()?;
                                    d = bytes.next().transpose()?;
                                }
                                match (c, d) {
                                    (Some(c), Some(b'~')) if c == b'1' || c == b'7' => Key::Home,
                                    (Some(c), Some(b'~')) if c == b'4' || c == b'8' => Key::End,
                                    (Some(b'3'), Some(b'~')) => Key::Delete,
                                    (Some(b'5'), Some(b'~')) => Key::Page(PageKey::Up),
                                    (Some(b'6'), Some(b'~')) => Key::Page(PageKey::Down),
                                    (Some(b'5'), Some(b'A')) => Key::CtrlArrow(AKey::Up),
                                    (Some(b'5'), Some(b'B')) => Key::CtrlArrow(AKey::Down),
                                    (Some(b'5'), Some(b'C')) => Key::CtrlArrow(AKey::Right),
                                    (Some(b'5'), Some(b'D')) => Key::CtrlArrow(AKey::Left),
                                    _ => Key::Escape,
                                }
                            }
                            (b'O', Some(b'a')) => Key::CtrlArrow(AKey::Up),
                            (b'O', Some(b'b')) => Key::CtrlArrow(AKey::Down),
                            (b'O', Some(b'c')) => Key::CtrlArrow(AKey::Right),
                            (b'O', Some(b'd')) => Key::CtrlArrow(AKey::Left),
                            _ => Key::Escape,
                        },
                        _ => Key::Escape,
                    });
                }
                Some(a) => return Ok(Key::Char(a)),
                None => continue,
            }
        }
    }

    /// Update the `screen_rows`, `window_width`, `screen_cols` and `ln_padding` attributes.
    fn update_window_size(&mut self) -> Result<(), Error> {
        let wsize = sys::get_window_size().or_else(|_| terminal::get_window_size_using_cursor())?;
        // Make room for the status bar and status message
        (self.screen_rows, self.window_width) = (wsize.0.saturating_sub(2), wsize.1);
        self.update_screen_cols();
        Ok(())
    }

    /// Update the `screen_cols` and `ln_padding` attributes based on the maximum number of digits
    /// for line numbers (since the left padding depends on this number of digits).
    fn update_screen_cols(&mut self) {
        // The maximum number of digits to use for the line number is the number of digits of the
        // last line number. This is equal to the number of times we can divide this number by ten,
        // computed below using `successors`.
        let n_digits =
            successors(Some(self.rows.len()), |u| Some(u / 10).filter(|u| *u > 0)).count();
        let show_line_num = self.config.show_line_num && n_digits + 2 < self.window_width / 4;
        self.ln_pad = if show_line_num { n_digits + 2 } else { 0 };
        self.screen_cols = self.window_width.saturating_sub(self.ln_pad);
    }

    /// Given a file path, try to find a syntax highlighting configuration that matches the path
    /// extension in one of the config directories (`/etc/kibi/syntax.d`, etc.). If such a
    /// configuration is found, set the `syntax` attribute of the editor.
    fn select_syntax_highlight(&mut self, path: &Path) -> Result<(), Error> {
        let extension = path.extension().and_then(std::ffi::OsStr::to_str);
        if let Some(s) = extension.and_then(|e| SyntaxConf::get(e).transpose()) {
            self.syntax = s?;
        }
        Ok(())
    }

    /// Update a row, given its index. If `ignore_following_rows` is `false` and the highlight state
    /// has changed during the update (for instance, it is now in "multi-line comment" state, keep
    /// updating the next rows
    fn update_row(&mut self, y: usize, ignore_following_rows: bool) {
        let mut hl_state = if y > 0 { self.rows[y - 1].hl_state } else { HlState::Normal };
        for row in self.rows.iter_mut().skip(y) {
            let previous_hl_state = row.hl_state;
            hl_state = row.update(&self.syntax, hl_state, self.config.tab_stop);
            if ignore_following_rows || hl_state == previous_hl_state {
                return;
            }
            // If the state has changed (for instance, a multi-line comment started in this row),
            // continue updating the following rows
        }
    }

    /// Update all the rows.
    fn update_all_rows(&mut self) {
        let mut hl_state = HlState::Normal;
        for row in &mut self.rows {
            hl_state = row.update(&self.syntax, hl_state, self.config.tab_stop);
        }
    }

    /// Insert a byte at the current cursor position. If there is no row at the current cursor
    /// position, add a new row and insert the byte.
    fn insert_byte(&mut self, c: u8) {
        if let Some(row) = self.rows.get_mut(self.cursor.y) {
            row.chars.insert(self.cursor.x, c);
        } else {
            self.rows.push(Row::new(vec![c]));
            // The number of rows has changed. The left padding may need to be updated.
            self.update_screen_cols();
        }
        self.update_row(self.cursor.y, false);
        (self.cursor.x, self.n_bytes) = (self.cursor.x + 1, self.n_bytes + 1);
        self.dirty = true;
    }

    /// Insert a new line at the current cursor position and move the cursor to the start of the new
    /// line. If the cursor is in the middle of a row, split off that row.
    fn insert_new_line(&mut self) {
        let (position, new_row_chars) = if self.cursor.x == 0 {
            (self.cursor.y, Vec::new())
        } else {
            // self.rows[self.cursor.y] must exist, since cursor.x = 0 for any cursor.y ≥ row.len()
            let new_chars = self.rows[self.cursor.y].chars.split_off(self.cursor.x);
            self.update_row(self.cursor.y, false);
            (self.cursor.y + 1, new_chars)
        };
        self.rows.insert(position, Row::new(new_row_chars));
        self.update_row(position, false);
        self.update_screen_cols();
        self.cursor.move_to_next_line();
        self.dirty = true;
    }

    /// Delete a character at the current cursor position. If the cursor is located at the beginning
    /// of a row that is not the first or last row, merge the current row and the previous row. If
    /// the cursor is located after the last row, move up to the last character of the previous row.
    fn delete_char(&mut self) {
        if self.cursor.x > 0 {
            let row = &mut self.rows[self.cursor.y];
            // Obtain the number of bytes to be removed: could be 1-4 (UTF-8 character size).
            let n_bytes_to_remove = row.get_char_size(row.cx2rx[self.cursor.x] - 1);
            row.chars.splice(self.cursor.x - n_bytes_to_remove..self.cursor.x, iter::empty());
            self.update_row(self.cursor.y, false);
            self.cursor.x -= n_bytes_to_remove;
            self.dirty = if self.is_empty() { self.file_name.is_some() } else { true };
            self.n_bytes -= n_bytes_to_remove as u64;
        } else if self.cursor.y < self.rows.len() && self.cursor.y > 0 {
            let row = self.rows.remove(self.cursor.y);
            let previous_row = &mut self.rows[self.cursor.y - 1];
            self.cursor.x = previous_row.chars.len();
            previous_row.chars.extend(&row.chars);
            self.update_row(self.cursor.y - 1, true);
            self.update_row(self.cursor.y, false);
            // The number of rows has changed. The left padding may need to be updated.
            self.update_screen_cols();
            (self.dirty, self.cursor.y) = (self.dirty, self.cursor.y - 1);
        } else if self.cursor.y == self.rows.len() {
            // If the cursor is located after the last row, pressing backspace is equivalent to
            // pressing the left arrow key.
            self.move_cursor(&AKey::Left);
        }
    }

    fn delete_current_row(&mut self) {
        if self.cursor.y < self.rows.len() {
            self.rows[self.cursor.y].chars.clear();
            self.update_row(self.cursor.y, false);
            self.cursor.move_to_next_line();
            self.delete_char();
        }
    }

    fn duplicate_current_row(&mut self) {
        self.copy_current_row(true);
        self.paste_current_row();
    }

    fn copy_current_row(&mut self, is_preserving: bool) {
        if let Some(row) = self.current_row() {
            self.copied_row = row.chars.clone();
        }

        if !is_preserving {
            self.delete_current_row();
        }
    }

    fn paste_current_row(&mut self) {
        if self.copied_row.is_empty() {
            return;
        }
        self.n_bytes += self.copied_row.len() as u64;
        self.rows.insert(self.cursor.y + 1, Row::new(self.copied_row.clone()));
        self.update_row(self.cursor.y + 1, false);
        (self.cursor.y, self.dirty) = (self.cursor.y + 1, true);
        // The line number has changed
        self.update_screen_cols();
    }

    /// Try to load a file. If found, load the rows and update the render and syntax highlighting.
    /// If not found, do not return an error.
    fn load(&mut self, path: &Path) -> Result<(), Error> {
        let ft = std::fs::metadata(path)?.file_type();
        if !(ft.is_file() || ft.is_symlink()) {
            return Err(io::Error::new(ErrorKind::InvalidInput, "Invalid input file type").into());
        }

        match File::open(path) {
            Ok(file) => {
                for line in BufReader::new(file).split(b'\n') {
                    self.rows.push(Row::new(line?));
                }
                // If the file ends with an empty line or is empty, we need to append an empty row
                // to `self.rows`. Unfortunately, BufReader::split doesn't yield an empty Vec in
                // this case, so we need to check the last byte directly.
                let mut file = File::open(path)?;
                file.seek(io::SeekFrom::End(0))?;
                if file.bytes().next().transpose()?.map_or(true, |b| b == b'\n') {
                    self.rows.push(Row::new(Vec::new()));
                }
                self.update_all_rows();
                // The number of rows has changed. The left padding may need to be updated.
                self.update_screen_cols();
                self.n_bytes = self.rows.iter().map(|row| row.chars.len() as u64).sum();
            }
            Err(e) if e.kind() == ErrorKind::NotFound => self.rows.push(Row::new(Vec::new())),
            Err(e) => return Err(e.into()),
        }
        Ok(())
    }

    /// Save the text to a file, given its name.
    fn save(&self, file_name: &str) -> Result<usize, io::Error> {
        let mut file = File::create(file_name)?;
        let mut written = 0;
        for (i, row) in self.rows.iter().enumerate() {
            file.write_all(&row.chars)?;
            written += row.chars.len();
            if i != (self.rows.len() - 1) {
                file.write_all(&[b'\n'])?;
                written += 1;
            }
        }
        file.sync_all()?;
        Ok(written)
    }

    /// Save the text to a file and handle all errors. Errors and success messages will be printed
    /// to the status bar. Return whether the file was successfully saved.
    fn save_and_handle_io_errors(&mut self, file_name: &str) -> bool {
        let saved = self.save(file_name);
        // Print error or success message to the status bar
        match saved.as_ref() {
            Ok(w) => set_status!(self, "{} written to {}", format_size(*w as u64), file_name),
            Err(err) => set_status!(self, "Can't save! I/O error: {}", err),
        }
        // If save was successful, set dirty to false.
        self.dirty &= saved.is_err();
        saved.is_ok()
    }

    /// Save to a file after obtaining the file path from the prompt. If successful, the `file_name`
    /// attribute of the editor will be set and syntax highlighting will be updated.
    fn save_as(&mut self, file_name: String) -> Result<(), Error> {
        // TODO: What if file_name already exists?
        if self.save_and_handle_io_errors(&file_name) {
            // If save was successful
            self.select_syntax_highlight(Path::new(&file_name))?;
            self.file_name = Some(file_name);
            self.update_all_rows();
        }
        Ok(())
    }

    /// Draw the left part of the screen: line numbers and vertical bar.
    fn draw_left_padding<T: Display>(&self, buffer: &mut String, val: T) -> Result<(), Error> {
        if self.ln_pad >= 2 {
            // \x1b[38;5;240m: Dark grey color; \u{2502}: pipe "│"
            write!(buffer, "\x1b[38;5;240m{:>2$} \u{2502}{}", val, RESET_FMT, self.ln_pad - 2)?;
        }
        Ok(())
    }

    /// Return whether the file being edited is empty or not. If there is more than one row, even if
    /// all the rows are empty, `is_empty` returns `false`, since the text contains new lines.
    fn is_empty(&self) -> bool { self.rows.len() <= 1 && self.n_bytes == 0 }

    /// Draw rows of text and empty rows on the terminal, by adding characters to the buffer.
    fn draw_rows(&self, buffer: &mut String) -> Result<(), Error> {
        let row_it = self.rows.iter().map(Some).chain(repeat(None)).enumerate();
        for (i, row) in row_it.skip(self.cursor.roff).take(self.screen_rows) {
            buffer.push_str(CLEAR_LINE_RIGHT_OF_CURSOR);
            if let Some(row) = row {
                // Draw a row of text
                self.draw_left_padding(buffer, i + 1)?;
                row.draw(self.cursor.coff, self.screen_cols, buffer)?;
            } else {
                // Draw an empty row
                self.draw_left_padding(buffer, '~')?;
                if self.is_empty() && i == self.screen_rows / 3 {
                    let welcome_message = concat!("Kibi ", env!("KIBI_VERSION"));
                    write!(buffer, "{:^1$.1$}", welcome_message, self.screen_cols)?;
                }
            }
            buffer.push_str("\r\n");
        }
        Ok(())
    }

    /// Draw the status bar on the terminal, by adding characters to the buffer.
    fn draw_status_bar(&self, buffer: &mut String) -> Result<(), Error> {
        // Left part of the status bar
        let modified = if self.dirty { " (modified)" } else { "" };
        let mut left =
            format!("{:.30}{modified}", self.file_name.as_deref().unwrap_or("[No Name]"));
        left.truncate(self.window_width);

        // Right part of the status bar
        let size = format_size(self.n_bytes + self.rows.len().saturating_sub(1) as u64);
        let right =
            format!("{} | {size} | {}:{}", self.syntax.name, self.cursor.y + 1, self.rx() + 1);

        // Draw
        let rw = self.window_width.saturating_sub(left.len());
        write!(buffer, "{REVERSE_VIDEO}{left}{right:>rw$.rw$}{RESET_FMT}\r\n")?;
        Ok(())
    }

    /// Draw the message bar on the terminal, by adding characters to the buffer.
    fn draw_message_bar(&self, buffer: &mut String) {
        buffer.push_str(CLEAR_LINE_RIGHT_OF_CURSOR);
        let msg_duration = self.config.message_dur;
        if let Some(sm) = self.status_msg.as_ref().filter(|sm| sm.time.elapsed() < msg_duration) {
            buffer.push_str(&sm.msg[..sm.msg.len().min(self.window_width)]);
        }
    }

    /// Refresh the screen: update the offsets, draw the rows, the status bar, the message bar, and
    /// move the cursor to the correct position.
    fn refresh_screen(&mut self) -> Result<(), Error> {
        self.cursor.scroll(self.rx(), self.screen_rows, self.screen_cols);
        let mut buffer = format!("{HIDE_CURSOR}{MOVE_CURSOR_TO_START}");
        self.draw_rows(&mut buffer)?;
        self.draw_status_bar(&mut buffer)?;
        self.draw_message_bar(&mut buffer);
        let (cursor_x, cursor_y) = if self.prompt_mode.is_none() {
            // If not in prompt mode, position the cursor according to the `cursor` attributes.
            (self.rx() - self.cursor.coff + 1 + self.ln_pad, self.cursor.y - self.cursor.roff + 1)
        } else {
            // If in prompt mode, position the cursor on the prompt line at the end of the line.
            (self.status_msg.as_ref().map_or(0, |sm| sm.msg.len() + 1), self.screen_rows + 2)
        };
        // Finally, print `buffer` and move the cursor
        print!("{buffer}\x1b[{cursor_y};{cursor_x}H{SHOW_CURSOR}");
        io::stdout().flush().map_err(Error::from)
    }

    /// Process a key that has been pressed, when not in prompt mode. Returns whether the program
    /// should exit, and optionally the prompt mode to switch to.
    fn process_keypress(&mut self, key: &Key) -> (bool, Option<PromptMode>) {
        // This won't be mutated, unless key is Key::Character(EXIT)
        let mut quit_times = self.config.quit_times;
        let mut prompt_mode = None;

        match key {
            // TODO: CtrlArrow should move to next word
            Key::Arrow(arrow) | Key::CtrlArrow(arrow) => self.move_cursor(arrow),
            Key::Page(PageKey::Up) => {
                self.cursor.y = self.cursor.roff.saturating_sub(self.screen_rows);
                self.update_cursor_x_position();
            }
            Key::Page(PageKey::Down) => {
                self.cursor.y = (self.cursor.roff + 2 * self.screen_rows - 1).min(self.rows.len());
                self.update_cursor_x_position();
            }
            Key::Home => self.cursor.x = 0,
            Key::End => self.cursor.x = self.current_row().map_or(0, |row| row.chars.len()),
            Key::Char(b'\r' | b'\n') => self.insert_new_line(), // Enter
            Key::Char(BACKSPACE | DELETE_BIS) => self.delete_char(), // Backspace or Ctrl + H
            Key::Char(REMOVE_LINE) => self.delete_current_row(),
            Key::Delete => {
                self.move_cursor(&AKey::Right);
                self.delete_char();
            }
            Key::Escape | Key::Char(REFRESH_SCREEN) => (),
            Key::Char(EXIT) => {
                quit_times = self.quit_times - 1;
                if !self.dirty || quit_times == 0 {
                    return (true, None);
                }
                let times = if quit_times > 1 { "times" } else { "time" };
                set_status!(self, "Press Ctrl+Q {} more {} to quit.", quit_times, times);
            }
            Key::Char(SAVE) => match self.file_name.take() {
                // TODO: Can we avoid using take() then reassigning the value to file_name?
                Some(file_name) => {
                    self.save_and_handle_io_errors(&file_name);
                    self.file_name = Some(file_name);
                }
                None => prompt_mode = Some(PromptMode::Save(String::new())),
            },
            Key::Char(FIND) =>
                prompt_mode = Some(PromptMode::Find(String::new(), self.cursor.clone(), None)),
            Key::Char(GOTO) => prompt_mode = Some(PromptMode::GoTo(String::new())),
            Key::Char(DUPLICATE) => self.duplicate_current_row(),
            Key::Char(CUT) => self.copy_current_row(false),
            Key::Char(COPY) => self.copy_current_row(true),
            Key::Char(PASTE) => self.paste_current_row(),
            Key::Char(EXECUTE) => prompt_mode = Some(PromptMode::Execute(String::new())),
            Key::Char(c) => self.insert_byte(*c),
        }
        self.quit_times = quit_times;
        (false, prompt_mode)
    }

    /// Try to find a query, this is called after pressing Ctrl-F and for each key that is pressed.
    /// `last_match` is the last row that was matched, `forward` indicates whether to search forward
    /// or backward. Returns the row of a new match, or `None` if the search was unsuccessful.
    #[allow(clippy::trivially_copy_pass_by_ref)] // This Clippy recommendation is only relevant on 32 bit platforms.
    fn find(&mut self, query: &str, last_match: &Option<usize>, forward: bool) -> Option<usize> {
        let num_rows = self.rows.len();
        let mut current = last_match.unwrap_or_else(|| num_rows.saturating_sub(1));
        // TODO: Handle multiple matches per line
        for _ in 0..num_rows {
            current = (current + if forward { 1 } else { num_rows - 1 }) % num_rows;
            let row = &mut self.rows[current];
            if let Some(cx) = slice_find(&row.chars, query.as_bytes()) {
<<<<<<< HEAD
                (self.cursor.x, self.cursor.y) = (cx, current);
=======
                self.cursor.y = current;
                self.cursor.x = cx;
>>>>>>> 4dd0962d
                // Try to reset the column offset; if the match is after the offset, this
                // will be updated in self.cursor.scroll() so that the result is visible
                self.cursor.coff = 0;
                let rx = row.cx2rx[cx];
                row.match_segment = Some(rx..rx + query.len());
                return Some(current);
            }
        }
        None
    }

    /// If `file_name` is not None, load the file. Then run the text editor.
    ///
    /// # Errors
    ///
    /// Will Return `Err` if any error occur.
    pub fn run(&mut self, file_name: &Option<String>) -> Result<(), Error> {
        if let Some(path) = file_name.as_ref().map(|p| sys::path(p.as_str())) {
            self.select_syntax_highlight(path.as_path())?;
            self.load(path.as_path())?;
            self.file_name = Some(path.to_string_lossy().to_string());
        } else {
            self.rows.push(Row::new(Vec::new()));
            self.file_name = None;
        }
        loop {
            if let Some(mode) = self.prompt_mode.as_ref() {
                set_status!(self, "{}", mode.status_msg());
            }
            self.refresh_screen()?;
            let key = self.loop_until_keypress()?;
            // TODO: Can we avoid using take()?
            self.prompt_mode = match self.prompt_mode.take() {
                // process_keypress returns (should_quit, prompt_mode)
                None => match self.process_keypress(&key) {
                    (true, _) => return Ok(()),
                    (false, prompt_mode) => prompt_mode,
                },
                Some(prompt_mode) => prompt_mode.process_keypress(self, &key)?,
            }
        }
    }
}

impl Drop for Editor {
    /// When the editor is dropped, restore the original terminal mode.
    fn drop(&mut self) {
        if let Some(orig_term_mode) = self.orig_term_mode.take() {
            sys::set_term_mode(&orig_term_mode).expect("Could not restore original terminal mode.");
        }
        if !thread::panicking() {
            print!("{CLEAR_SCREEN}{MOVE_CURSOR_TO_START}");
            io::stdout().flush().expect("Could not flush stdout");
        }
    }
}

/// The prompt mode.
enum PromptMode {
    /// Save(prompt buffer)
    Save(String),
    /// Find(prompt buffer, saved cursor state, last match)
    Find(String, CursorState, Option<usize>),
    /// GoTo(prompt buffer)
    GoTo(String),
    /// Execute(prompt buffer)
    Execute(String),
}

// TODO: Use trait with mode_status_msg and process_keypress, implement the trait for separate
//  structs for Save and Find?
impl PromptMode {
    /// Return the status message to print for the selected `PromptMode`.
    fn status_msg(&self) -> String {
        match self {
            Self::Save(buffer) => format!("Save as: {buffer}"),
            Self::Find(buffer, ..) => format!("Search (Use ESC/Arrows/Enter): {buffer}"),
            Self::GoTo(buffer) => format!("Enter line number[:column number]: {buffer}"),
            Self::Execute(buffer) => format!("Command to execute: {buffer}"),
        }
    }

    /// Process a keypress event for the selected `PromptMode`.
    fn process_keypress(self, ed: &mut Editor, key: &Key) -> Result<Option<Self>, Error> {
        ed.status_msg = None;
        match self {
            Self::Save(b) => match process_prompt_keypress(b, key) {
                PromptState::Active(b) => return Ok(Some(Self::Save(b))),
                PromptState::Cancelled => set_status!(ed, "Save aborted"),
                PromptState::Completed(file_name) => ed.save_as(file_name)?,
            },
            Self::Find(b, saved_cursor, last_match) => {
                if let Some(row_idx) = last_match {
                    ed.rows[row_idx].match_segment = None;
                }
                match process_prompt_keypress(b, key) {
                    PromptState::Active(query) => {
                        let (last_match, forward) = match key {
                            Key::Arrow(AKey::Right | AKey::Down) | Key::Char(FIND) =>
                                (last_match, true),
                            Key::Arrow(AKey::Left | AKey::Up) => (last_match, false),
                            _ => (None, true),
                        };
                        let curr_match = ed.find(&query, &last_match, forward);
                        return Ok(Some(Self::Find(query, saved_cursor, curr_match)));
                    }
                    // The prompt was cancelled. Restore the previous position.
                    PromptState::Cancelled => ed.cursor = saved_cursor,
                    // Cursor has already been moved, do nothing
                    PromptState::Completed(_) => (),
                }
            }
            Self::GoTo(b) => match process_prompt_keypress(b, key) {
                PromptState::Active(b) => return Ok(Some(Self::GoTo(b))),
                PromptState::Cancelled => (),
                PromptState::Completed(b) => {
                    let mut split = b
                        .splitn(2, ':')
                        // saturating_sub: Lines and cols are 1-indexed
                        .map(|u| u.trim().parse().map(|s: usize| s.saturating_sub(1)));
                    match (split.next().transpose(), split.next().transpose()) {
                        (Ok(Some(y)), Ok(x)) => {
                            ed.cursor.y = y.min(ed.rows.len());
                            if let Some(rx) = x {
                                ed.cursor.x = ed.current_row().map_or(0, |r| r.rx2cx[rx]);
                            } else {
                                ed.update_cursor_x_position();
                            }
                        }
                        (Err(e), _) | (_, Err(e)) => set_status!(ed, "Parsing error: {}", e),
                        (Ok(None), _) => (),
                    }
                }
            },
            Self::Execute(b) => match process_prompt_keypress(b, key) {
                PromptState::Active(b) => return Ok(Some(Self::Execute(b))),
                PromptState::Cancelled => (),
                PromptState::Completed(b) => {
                    let mut args = b.split_whitespace();
                    match Command::new(args.next().unwrap_or_default()).args(args).output() {
                        Ok(out) if !out.status.success() =>
                            set_status!(ed, "{}", String::from_utf8_lossy(&out.stderr).trim_end()),
                        Ok(out) => out.stdout.into_iter().for_each(|c| match c {
                            b'\n' => ed.insert_new_line(),
                            c => ed.insert_byte(c),
                        }),
                        Err(e) => set_status!(ed, "{}", e),
                    }
                }
            },
        }
        Ok(None)
    }
}

/// The state of the prompt after processing a keypress event.
enum PromptState {
    // Active contains the current buffer
    Active(String),
    // Completed contains the final string
    Completed(String),
    Cancelled,
}

/// Process a prompt keypress event and return the new state for the prompt.
fn process_prompt_keypress(mut buffer: String, key: &Key) -> PromptState {
    match key {
        Key::Char(b'\r') => return PromptState::Completed(buffer),
        Key::Escape | Key::Char(EXIT) => return PromptState::Cancelled,
        Key::Char(BACKSPACE | DELETE_BIS) => {
            buffer.pop();
        }
        Key::Char(c @ 0..=126) if !c.is_ascii_control() => buffer.push(*c as char),
        // No-op
        _ => (),
    }
    PromptState::Active(buffer)
}

#[cfg(test)]
mod tests {
    use super::*;

    #[test]
    fn format_size_output() {
        assert_eq!(format_size(0), "0B");
        assert_eq!(format_size(1), "1B");
        assert_eq!(format_size(1023), "1023B");
        assert_eq!(format_size(1024), "1.00kB");
        assert_eq!(format_size(1536), "1.50kB");
        // round down!
        assert_eq!(format_size(21 * 1024 - 11), "20.98kB");
        assert_eq!(format_size(21 * 1024 - 10), "20.99kB");
        assert_eq!(format_size(21 * 1024 - 3), "20.99kB");
        assert_eq!(format_size(21 * 1024), "21.00kB");
        assert_eq!(format_size(21 * 1024 + 3), "21.00kB");
        assert_eq!(format_size(21 * 1024 + 10), "21.00kB");
        assert_eq!(format_size(21 * 1024 + 11), "21.01kB");
        assert_eq!(format_size(1024 * 1024 - 1), "1023.99kB");
        assert_eq!(format_size(1024 * 1024), "1.00MB");
        assert_eq!(format_size(1024 * 1024 + 1), "1.00MB");
        assert_eq!(format_size(100 * 1024 * 1024 * 1024), "100.00GB");
        assert_eq!(format_size(313 * 1024 * 1024 * 1024 * 1024), "313.00TB");
    }

    #[test]
    fn editor_insert_byte() {
        let mut editor = Editor::default();
        let editor_cursor_x_before = editor.cursor.x;

        editor.insert_byte(b'X');
        editor.insert_byte(b'Y');
        editor.insert_byte(b'Z');

        assert_eq!(editor.cursor.x, editor_cursor_x_before + 3);
        assert_eq!(editor.rows.len(), 1);
        assert_eq!(editor.n_bytes, 3);
        assert_eq!(editor.rows[0].chars, [b'X', b'Y', b'Z']);
    }

    #[test]
    fn editor_insert_new_line() {
        let mut editor = Editor::default();
        let editor_cursor_y_before = editor.cursor.y;

        for _ in 0..3 {
            editor.insert_new_line();
        }

        assert_eq!(editor.cursor.y, editor_cursor_y_before + 3);
        assert_eq!(editor.rows.len(), 3);
        assert_eq!(editor.n_bytes, 0);

        for row in &editor.rows {
            assert_eq!(row.chars, []);
        }
    }
    #[test]
    fn editor_delete_char() {
        let mut editor = Editor::default();
        for b in "Hello!".as_bytes() {
            editor.insert_byte(*b);
        }
        editor.delete_char();
        assert_eq!(editor.rows[0].chars, "Hello".as_bytes());
        editor.move_cursor(&AKey::Left);
        editor.move_cursor(&AKey::Left);
        editor.delete_char();
        assert_eq!(editor.rows[0].chars, "Helo".as_bytes());
    }
}<|MERGE_RESOLUTION|>--- conflicted
+++ resolved
@@ -664,12 +664,7 @@
             current = (current + if forward { 1 } else { num_rows - 1 }) % num_rows;
             let row = &mut self.rows[current];
             if let Some(cx) = slice_find(&row.chars, query.as_bytes()) {
-<<<<<<< HEAD
                 (self.cursor.x, self.cursor.y) = (cx, current);
-=======
-                self.cursor.y = current;
-                self.cursor.x = cx;
->>>>>>> 4dd0962d
                 // Try to reset the column offset; if the match is after the offset, this
                 // will be updated in self.cursor.scroll() so that the result is visible
                 self.cursor.coff = 0;
